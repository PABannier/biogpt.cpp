#include "biogpt-util.h"

#include "bpe.h"
#include "ggml.h"
#include "mosestokenizer.h"
#include "utils.h"

#include <algorithm>
#include <cassert>
#include <cmath>
#include <mutex>
#include <cstdio>
#include <cstring>
#include <fstream>
#include <sstream>
#include <map>
#include <string>
#include <random>
#include <regex>
#include <vector>

static const size_t MB = 4*1024*1024;

struct biogpt_vocab {
    using id    = int32_t;
    using token = std::string;

    int n_vocab  = 42384;
    int n_merges = 40000;

    std::map<token, id> token_to_id;
    std::map<id, token> id_to_token;

    std::map<word_pair, int> bpe_ranks;
};

// base params for BioGPT
struct biogpt_hparams {
    int32_t n_vocab     = 42384;
    int32_t n_merges    = 40000;
    int32_t d_ff        = 4096;
    int32_t d_model     = 1024;
    int32_t n_layer     = 24;
    int32_t n_head      = 16;
    int32_t f16         = 1;
    int32_t n_positions = 1024;

    enum biogpt_ftype ftype = BIOGPT_FTYPE_ALL_F32;
};

// BioGptDecoderLayer
struct biogpt_layer_decoder {
    // BioGptAttention
    struct ggml_tensor * q_proj_w;
    struct ggml_tensor * k_proj_w;
    struct ggml_tensor * v_proj_w;
    struct ggml_tensor * o_proj_w;

    struct ggml_tensor * q_proj_b;
    struct ggml_tensor * k_proj_b;
    struct ggml_tensor * v_proj_b;
    struct ggml_tensor * o_proj_b;

    // LayerNorm
    struct ggml_tensor * ln_0_w;
    struct ggml_tensor * ln_1_w;
    struct ggml_tensor * ln_0_b;
    struct ggml_tensor * ln_1_b;

    // FF
    struct ggml_tensor * fc_0_w;
    struct ggml_tensor * fc_0_b;
    struct ggml_tensor * fc_1_w;
    struct ggml_tensor * fc_1_b;

};

struct biogpt_model {
    biogpt_hparams hparams;

    struct ggml_tensor * embed_tokens;  // token embeddings
    struct ggml_tensor * embed_pos;  // position embeddings

    // final layer norm
    struct ggml_tensor * ln_w;
    struct ggml_tensor * ln_b;

    // lm head
    struct ggml_tensor * lm_head;

    // key + value memory
    struct ggml_tensor * memory_k;
    struct ggml_tensor * memory_v;

    std::vector<biogpt_layer_decoder> layers_decoder;

    // context
    struct ggml_context * ctx;
    std::map<std::string, struct ggml_tensor *> tensors;
    int n_loaded;
};

<<<<<<< HEAD
static bool biogpt_model_load(const std::string& fname, biogpt_model& model, biogpt_vocab& vocab) {
=======
template<typename T>
static void read_safe(std::ifstream& infile, T& dest) {
    infile.read((char*)& dest, sizeof(T));
}

static bool biogpt_model_load(const std::string& fname, biogpt_model& model, biogpt_vocab& vocab, uint8_t& verbosity) {
>>>>>>> ecc19c7b
    fprintf(stderr, "%s: loading model from '%s'\n", __func__, fname.c_str());

    auto infile = std::ifstream(fname, std::ios::binary);
    if (!infile) {
        fprintf(stderr, "%s: failed to open '%s'\n", __func__, fname.c_str());
        return false;
    }

    // verify magic (i.e. ggml signature in hex format)
    {
        uint32_t magic;
        read_safe(infile, magic);
        if (magic != BIOGPT_FILE_MAGIC) {
            fprintf(stderr, "%s: invalid model file '%s' (bad magic)\n", __func__, fname.c_str());
            return false;
        }
    }

    // load hyperparams
    {
        auto & hparams = model.hparams;

        read_safe(infile, hparams.n_vocab);
        read_safe(infile, hparams.n_layer);
        read_safe(infile, hparams.n_head);
        read_safe(infile, hparams.n_positions);
        read_safe(infile, hparams.d_ff);
        read_safe(infile, hparams.d_model);
        read_safe(infile, hparams.f16);

        fprintf(stderr, "%s: n_vocab       = %d\n", __func__, hparams.n_vocab);
        fprintf(stderr, "%s: d_ff          = %d\n", __func__, hparams.d_ff);
        fprintf(stderr, "%s: d_model       = %d\n", __func__, hparams.d_model);
        fprintf(stderr, "%s: n_positions   = %d\n", __func__, hparams.n_positions);
        fprintf(stderr, "%s: n_head        = %d\n", __func__, hparams.n_head);
        fprintf(stderr, "%s: n_layer       = %d\n", __func__, hparams.n_layer);
        fprintf(stderr, "%s: f16           = %d\n", __func__, hparams.f16);
    }

    // load vocab
    {
        int32_t n_vocab = 0;
        read_safe(infile, n_vocab);

        if(n_vocab != model.hparams.n_vocab) {
            fprintf(stderr, "%s: invalid model file '%s' (bad vocab size %d != %d)\n",
                    __func__, fname.c_str(), n_vocab, model.hparams.n_vocab);
            return false;
        }

        std::string word;
        std::vector<char> tmp;

        tmp.reserve(128);

        for (int i = 0; i < n_vocab; i++) {
            uint32_t len;
            read_safe(infile, len);

            if (len > 0) {
                tmp.resize(len);
                infile.read(&tmp[0], tmp.size()); // read to buffer
                word.assign(&tmp[0], tmp.size());
            } else {
                word = "";
            }

            vocab.token_to_id[word] = i;
            vocab.id_to_token[i] = word;
        }

        vocab.n_vocab = model.hparams.n_vocab;

        if (n_vocab < model.hparams.n_vocab) {
            fprintf(stderr, "%s: adding %d extra tokens\n", __func__, model.hparams.n_vocab - n_vocab);
            for (int i = n_vocab; i < model.hparams.n_vocab; i++) {
                word = "[_extra_token_" + std::to_string(i) + "]";
                vocab.token_to_id[word] = i;
                vocab.id_to_token[i] = word;
            }
        }
    }

    // load merges
    {
        int32_t n_merges = 0;
        read_safe(infile, n_merges);

        if(n_merges != model.hparams.n_merges) {
            fprintf(stderr, "%s: invalid model file '%s' (bad merge size %d != %d)\n",
                    __func__, fname.c_str(), n_merges, model.hparams.n_merges);
            return false;
        }

        std::string raw_merge;
        word_pair merge_pair;
        std::vector<char> buf;

        buf.reserve(128);

        for(int i = 0; i < n_merges; i++) {
            uint32_t len;
            read_safe(infile, len);

            if (len > 0) {
                buf.resize(len);
                infile.read(&buf[0], buf.size());
                raw_merge.assign(&buf[0], buf.size());

                // resplit "raw merge" -> ("raw", "merge")
                std::stringstream ss(raw_merge);
                std::string str1, str2;
                ss >> str1 >> str2;

                merge_pair.first  = str1;
                merge_pair.second = str2;
            } else {
                raw_merge = "";
            }

            vocab.bpe_ranks[merge_pair] = i;
        }

        vocab.n_merges = model.hparams.n_merges;
    }

    const ggml_type wtype = model.hparams.f16 ? GGML_TYPE_F16 : GGML_TYPE_F32;

    auto & ctx = model.ctx;

    size_t ctx_size = 0;

    // Evaluating context size
    {
        const auto & hparams = model.hparams;

        const int n_vocab = hparams.n_vocab;
        const int d_ff    = hparams.d_ff;
        const int d_model = hparams.d_model;
        const int n_layer = hparams.n_layer;

        ctx_size += n_vocab*d_model*ggml_type_size(wtype);  // lm_head

        // decoder
        {
            ctx_size +=     n_vocab*d_model*ggml_type_size(wtype);         // embed_tokens
            ctx_size += (d_model+2)*d_model*ggml_type_size(wtype);         // embed_pos
            ctx_size +=           2*d_model*ggml_type_size(GGML_TYPE_F32); // final_ln (w and b)
        }

        // decoder layers
        {
            ctx_size += n_layer*(d_model*d_model*ggml_type_size(wtype));  // q_proj_w
            ctx_size += n_layer*(d_model*d_model*ggml_type_size(wtype));  // k_proj_w
            ctx_size += n_layer*(d_model*d_model*ggml_type_size(wtype));  // v_proj_w
            ctx_size += n_layer*(d_model*d_model*ggml_type_size(wtype));  // o_proj_w

            ctx_size += n_layer*(d_model*ggml_type_size(wtype));  // q_proj_b
            ctx_size += n_layer*(d_model*ggml_type_size(wtype));  // k_proj_b
            ctx_size += n_layer*(d_model*ggml_type_size(wtype));  // v_proj_b
            ctx_size += n_layer*(d_model*ggml_type_size(wtype));  // o_proj_b

            ctx_size += 2*n_layer*(d_model*ggml_type_size(GGML_TYPE_F32));  // ln_0_w and ln_0_b
            ctx_size += 2*n_layer*(d_model*ggml_type_size(GGML_TYPE_F32));  // ln_1_w and ln_1_b

            ctx_size += n_layer*(d_ff*d_model*ggml_type_size(wtype)); // wi_0
            ctx_size += n_layer*(d_ff*d_model*ggml_type_size(wtype)); // wi_1

            ctx_size += n_layer*(d_ff*ggml_type_size(wtype));    // bi_0
            ctx_size += n_layer*(d_model*ggml_type_size(wtype)); // bi_1
        }

        ctx_size += 100ull*MB; // object overhead

        if (verbosity > 0) {
            fprintf(stderr, "%s: ggml ctx size = %7.2f MB\n", __func__, ctx_size/(1024.0*1024.0));
        }
    }

    // create the ggml context
    {
        struct ggml_init_params params = {
            .mem_size   = ctx_size,
            .mem_buffer = NULL,
            .no_alloc   = false,
        };

        model.ctx = ggml_init(params);
        if(!model.ctx) {
            fprintf(stderr, "%s: ggml_init() failed\n", __func__);
            return false;
        }
    }

    // prepare memory for the weights
    {
        const auto & hparams = model.hparams;

        const int n_vocab = hparams.n_vocab;
        const int d_ff    = hparams.d_ff;
        const int d_model = hparams.d_model;
        const int n_layer = hparams.n_layer;

        model.layers_decoder.resize(n_layer);

        // global
        {
            model.lm_head = ggml_new_tensor_2d(ctx, wtype, d_model, n_vocab);
            model.tensors["output_projection.weight"] = model.lm_head;
        }

        // decoder
        {
            model.embed_tokens = ggml_new_tensor_2d(ctx, wtype, d_model, n_vocab);
            model.embed_pos    = ggml_new_tensor_2d(ctx, wtype, d_model, d_model+2);
            model.ln_w         = ggml_new_tensor_1d(ctx, GGML_TYPE_F32, d_model);
            model.ln_b         = ggml_new_tensor_1d(ctx, GGML_TYPE_F32, d_model);

            model.tensors["biogpt.embed_tokens.weight"]     = model.embed_tokens;
            model.tensors["biogpt.embed_positions.weight"]  = model.embed_pos;
            model.tensors["biogpt.layer_norm.weight"]       = model.ln_w;
            model.tensors["biogpt.layer_norm.bias"]         = model.ln_b;

            for (int i = 0; i < n_layer; i++) {
                auto & layer = model.layers_decoder[i];

                layer.q_proj_w = ggml_new_tensor_2d(ctx, wtype, d_model, d_model);
                layer.k_proj_w = ggml_new_tensor_2d(ctx, wtype, d_model, d_model);
                layer.v_proj_w = ggml_new_tensor_2d(ctx, wtype, d_model, d_model);
                layer.o_proj_w = ggml_new_tensor_2d(ctx, wtype, d_model, d_model);

                layer.q_proj_b = ggml_new_tensor_1d(ctx, GGML_TYPE_F32, d_model);
                layer.k_proj_b = ggml_new_tensor_1d(ctx, GGML_TYPE_F32, d_model);
                layer.v_proj_b = ggml_new_tensor_1d(ctx, GGML_TYPE_F32, d_model);
                layer.o_proj_b = ggml_new_tensor_1d(ctx, GGML_TYPE_F32, d_model);

                layer.ln_0_w = ggml_new_tensor_1d(ctx, wtype, d_model);
                layer.ln_1_w = ggml_new_tensor_1d(ctx, wtype, d_model);

                layer.ln_0_b = ggml_new_tensor_1d(ctx, wtype, d_model);
                layer.ln_1_b = ggml_new_tensor_1d(ctx, wtype, d_model);

                layer.fc_0_w = ggml_new_tensor_2d(ctx, wtype, d_model, d_ff);
                layer.fc_1_w = ggml_new_tensor_2d(ctx, wtype, d_ff, d_model);

                layer.fc_0_b = ggml_new_tensor_1d(ctx, wtype, d_ff);
                layer.fc_1_b = ggml_new_tensor_1d(ctx, wtype, d_model);

                model.tensors["biogpt.layers." + std::to_string(i) + ".self_attn.q_proj.weight"] = layer.q_proj_w;
                model.tensors["biogpt.layers." + std::to_string(i) + ".self_attn.v_proj.weight"] = layer.v_proj_w;
                model.tensors["biogpt.layers." + std::to_string(i) + ".self_attn.k_proj.weight"] = layer.k_proj_w;
                model.tensors["biogpt.layers." + std::to_string(i) + ".self_attn.out_proj.weight"] = layer.o_proj_w;

                model.tensors["biogpt.layers." + std::to_string(i) + ".self_attn.q_proj.bias"] = layer.q_proj_b;
                model.tensors["biogpt.layers." + std::to_string(i) + ".self_attn.v_proj.bias"] = layer.v_proj_b;
                model.tensors["biogpt.layers." + std::to_string(i) + ".self_attn.k_proj.bias"] = layer.k_proj_b;
                model.tensors["biogpt.layers." + std::to_string(i) + ".self_attn.out_proj.bias"] = layer.o_proj_b;

                model.tensors["biogpt.layers." + std::to_string(i) + ".self_attn_layer_norm.weight"] = layer.ln_0_w;
                model.tensors["biogpt.layers." + std::to_string(i) + ".self_attn_layer_norm.bias"] = layer.ln_0_b;
                model.tensors["biogpt.layers." + std::to_string(i) + ".final_layer_norm.weight"] = layer.ln_1_w;
                model.tensors["biogpt.layers." + std::to_string(i) + ".final_layer_norm.bias"] = layer.ln_1_b;

                model.tensors["biogpt.layers." + std::to_string(i) + ".fc1.weight"] = layer.fc_0_w;
                model.tensors["biogpt.layers." + std::to_string(i) + ".fc2.weight"] = layer.fc_1_w;

                model.tensors["biogpt.layers." + std::to_string(i) + ".fc1.bias"] = layer.fc_0_b;
                model.tensors["biogpt.layers." + std::to_string(i) + ".fc2.bias"] = layer.fc_1_b;

            }
        }
    }

    // key + value memory
    {
        const auto & hparams  = model.hparams;

        const int d_model     = hparams.d_model;
        const int n_layer     = hparams.n_layer;
        const int n_positions = hparams.n_positions;

        const int n_mem       = n_layer*n_positions;
        const int n_elements  = n_mem*d_model;

        model.memory_k = ggml_new_tensor_1d(ctx, GGML_TYPE_F32, n_elements);
        model.memory_v = ggml_new_tensor_1d(ctx, GGML_TYPE_F32, n_elements);

        const size_t memory_size = ggml_nbytes(model.memory_k) + ggml_nbytes(model.memory_v);

        if (verbosity > 0) {
            printf("%s: memory size = %8.2f MB, n_mem = %d\n", __func__, memory_size/1024.0/1024.0, n_mem);
        }
    }

    // load weights
    {
        size_t total_size = 0;
        model.n_loaded    = 0;

        while(true) {
            int32_t n_dims;
            int32_t length;
            int32_t ftype;

            read_safe(infile, n_dims);
            read_safe(infile, length);
            read_safe(infile, ftype);

            if (infile.eof()) {
                break;
            }

            int32_t nelements = 1;
            int32_t ne[2] = {1, 1};
            for (int i = 0; i < n_dims; i++) {
                read_safe(infile, ne[i]);
                nelements *= ne[i];
            }

            std::string name;
            std::vector<char> buf(length);
            infile.read(&buf[0], buf.size());
            name.assign(&buf[0], buf.size());

            if (model.tensors.find(name.data()) == model.tensors.end()) {
                fprintf(stderr, "%s: unknown tensor '%s' in model file\n", __func__, name.data());
                return false;
            }

            auto tensor = model.tensors[name.data()];
            if (ggml_nelements(tensor) != nelements) {
                fprintf(stderr, "%s: tensor '%s' has wrong size in model file\n", __func__, name.data());
                return false;
            }

            if (tensor->ne[0] != ne[0] || tensor->ne[1] != ne[1]) {
                fprintf(stderr, "%s: tensor '%s' has wrong shape in model file: got [%lld, %lld], expected [%d, %d]\n",
                        __func__, name.data(), tensor->ne[0], tensor->ne[1], ne[0], ne[1]);
                return false;
            }

            const size_t element_size = (ftype == 0) ? sizeof(float) :sizeof(ggml_fp16_t);
            if (nelements*element_size != ggml_nbytes(tensor)) {
                fprintf(stderr, "%s: tensor '%s' has wrong size in model file: got %zu, expected %zu\n",
                        __func__, name.data(), ggml_nbytes(tensor), nelements*element_size);
                return false;
            }

            infile.read(reinterpret_cast<char *>(tensor->data), ggml_nbytes(tensor));

            if (verbosity > 0) {
                printf("%48s - [%5d, %5d], type = %6s, %6.2f MB\n", name.data(), ne[0], ne[1], ftype == 0 ? "float" : "f16", ggml_nbytes(tensor)/1024.0/1024.0);
            }
            total_size += ggml_nbytes(tensor);
            model.n_loaded++;
        }

        if (verbosity > 0) {
            fprintf(stderr, "%s: model size    = %7.2f MB\n", __func__, total_size/1024.0/1024.0);
        }

        if (model.n_loaded == 0) {
            fprintf(stderr, "%s: WARN no tensors loaded from model file - assuming empty model for testing\n", __func__);
        } else if (model.n_loaded != (int) model.tensors.size()) {
            fprintf(stderr, "%s: ERROR not all tensors loaded from model file - expected %zu, got %d\n", __func__, model.tensors.size(), model.n_loaded);
            return false;
        }
    }

    infile.close();

    return true;
}

//
// quantization
//

static void biogpt_model_quantize_internal(
    biogpt_model& model,
    biogpt_file& file,
    ggml_type quantized_type,
    int nthread) {

    size_t total_size_org = 0;
    size_t total_size_new = 0;
    std::vector<int64_t> hist_all(1 << 4, 0);

    std::vector<std::thread> workers;
    std::mutex mutex;

    size_t idx = 0;
    for (auto & t_info : model.tensors) {
        std::string name = t_info.first;
        struct ggml_tensor * tensor = t_info.second;
        size_t nelements = tensor->ne[0]*tensor->ne[1];
        size_t tensor_size = nelements*ggml_type_size(tensor->type)/ggml_blck_size(tensor->type);

        std::vector<uint8_t> buffer;
        buffer.resize(tensor_size);

        fprintf(stderr, "%s: [%4zu/%4zu] %36s - [%lld, %lld], type = %6s, ",
                __func__, ++idx, model.tensors.size(), name.c_str(),
                tensor->ne[0], tensor->ne[1],
                ggml_type_name(tensor->type));

        bool is_quantized = (name.find("weight") != std::string::npos) && (tensor->ne[1] != 1);

        enum ggml_type new_type;
        void * new_data;
        size_t new_size;
        std::vector<uint8_t> work;

        if (!is_quantized) {
            new_type = tensor->type;
            new_data = tensor->data;
            new_size = tensor_size;
            fprintf(stderr, "%s: size = %8.3f MB\n", __func__, tensor_size/1024.0/1024.0);
        } else {
            new_type = quantized_type;
            float* f32_data;
            std::vector<uint8_t> f32_conv_buf;
            if (tensor->type == GGML_TYPE_F32) {
                f32_data = (float *) tensor->data;
            } else if (tensor->type == GGML_TYPE_F16) {
                f32_conv_buf.resize(nelements * sizeof(float));
                f32_data = (float *) &f32_conv_buf;
                const auto * f16_data = (const ggml_fp16_t *) tensor->data;
                for (size_t i = 0; i < nelements; i++) {
                    f32_data[i] = ggml_fp16_to_fp32(f16_data[i]);
                }
            } else {
                throw fprintf(stderr, "%s: type %s unsupported for integer quantization", __func__, ggml_type_name(tensor->type));
            }

            fprintf(stderr, "quantizing ... ");
            fflush(stdout);

            work.resize(nelements * 4);  // upper bound on size
            new_data = &work;
            std::vector<int64_t> hist_cur(1 << 4, 0);

            int chunk_size = 32 * 512;
            const int nchunk = (nelements + chunk_size - 1)/chunk_size;
            const int nthread_use = nthread > 1 ? std::max(1, std::min(nthread, nchunk)) : 1;
            if (nthread_use < 2) {
                new_size = ggml_quantize_chunk(new_type, f32_data, new_data, 0, nelements, hist_cur.data());
            } else {
                size_t counter = 0;
                new_size = 0;

                auto compute = [&mutex, &counter, &hist_cur, &new_size, new_type, f32_data, new_data, nelements, chunk_size] () {
                    std::vector<int64_t> local_hist;
                    size_t local_size = 0;
                    while (true) {
                        std::unique_lock<std::mutex> lock(mutex);
                        size_t first = counter; counter += chunk_size;
                        if (first >= nelements) {
                            if (!local_hist.empty()) {
                                for (int j=0; j<int(local_hist.size()); ++j) {
                                    hist_cur[j] += local_hist[j];
                                }
                                new_size += local_size;
                            }
                            break;
                        }
                        lock.unlock();
                        size_t last = std::min(nelements, first + chunk_size);
                        if (local_hist.empty()) {
                            local_hist.resize(hist_cur.size(), 0);
                        }
                        local_size += ggml_quantize_chunk(new_type, f32_data, new_data, first, last - first, local_hist.data());
                    }
                };
                if ((int) workers.size() < nthread_use - 1) {
                    workers.resize(nthread_use - 1);
                }
                for (int it = 0; it < nthread_use - 1; it++) {
                    workers[it] = std::thread(compute);
                }
                compute();
                for (int it = 0; it < nthread_use - 1; it++) {
                    workers[it].join();
                }
            }

            fprintf(stderr, "%s: size = %8.2f MB -> %8.2f MB | hist: ", __func__, tensor_size/1024.0/1024.0, new_size/1024.0/1024.0);
            for (size_t i = 0; i < hist_cur.size(); i++) {
                hist_all[i] += hist_cur[i];
            }

            for (size_t i = 0; i < hist_cur.size(); i++) {
                fprintf(stderr, "%s: %5.3f ", __func__, hist_cur[i] / float(nelements));
            }
            printf("\n");
        }
        total_size_org += tensor_size;
        total_size_new += new_size;

        // metadata
        file.write_u32(2);  // number of dimensions in tensor
        file.write_u32((uint32_t) name.size());
        file.write_u32(new_type);
        file.write_raw(tensor->ne, 2*sizeof(tensor->ne[0]));
        file.write_raw(name.data(), name.size());

        // data
        file.seek(-file.tell() & 31, SEEK_CUR);  // TODO what is it? alignment?
        // BIOGPT_ASSERT(new_size == calc_tensor_size(tensor->ne, new_type));
        file.write_raw(new_data, new_size);
    }

    fprintf(stderr, "%s: model size = %8.2f MB\n", __func__, total_size_org/1024.0/1024.0);
    fprintf(stderr, "%s: quant size = %8.2f MB\n", __func__, total_size_new/1024.0/1024.0);

    {
        int64_t sum_all = 0;
        for (size_t i = 0; i < hist_all.size(); i++) {
            sum_all += hist_all[i];
        }

        fprintf(stderr, "%s: hist: ", __func__);
        for (size_t i = 0; i < hist_all.size(); i++) {
             printf("%5.3f ", hist_all[i] / float(sum_all));
        }
        printf("\n");
    }
}

bool biogpt_eval(
    const biogpt_model& model,
    const int n_threads,
    const int n_past,
    const std::vector<biogpt_vocab::id> & embed_inp,
          std::vector<float>            & logits,
          size_t                        & mem_per_token) {
    const int N = embed_inp.size();

    const auto & hparams = model.hparams;

    const int n_vocab     = hparams.n_vocab;
    const int n_layer     = hparams.n_layer;
    const int n_head      = hparams.n_head;
    const int d_model     = hparams.d_model;
    const int n_positions = hparams.n_positions;

    const int d_kv        = d_model/n_head;

    static size_t buf_size = 256u*1024*1024;
    static void * buf      = malloc(buf_size);

    if (mem_per_token > 0 && mem_per_token*N > buf_size) {
        const size_t buf_size_new = 1.1*(mem_per_token*N);  // add 10% to account for ggml object overhead

        buf_size = buf_size_new;
        buf = realloc(buf, buf_size);
        if (buf == nullptr) {
            fprintf(stderr, "%s: failed to allocate %zu bytes\n", __func__, buf_size);
            return false;
        }
    }

    struct ggml_init_params params = {
        .mem_size   = buf_size,
        .mem_buffer = buf,
        .no_alloc   = false,
    };

    struct ggml_context * ctx0 = ggml_init(params);
    struct ggml_cgraph    gf   = {};
    gf.n_threads = n_threads;

    struct ggml_tensor * embd = ggml_new_tensor_1d(ctx0, GGML_TYPE_I32, N);
    memcpy(embd->data, embed_inp.data(), N*ggml_element_size(embd));

    // token embeddings
    struct ggml_tensor * embed_tokens = ggml_get_rows(ctx0, model.embed_tokens, embd);
    embed_tokens = ggml_scale(ctx0, embed_tokens, ggml_new_f32(ctx0, sqrt(float(d_model))));

    // position embeddings
    struct ggml_tensor * positions = ggml_new_tensor_1d(ctx0, GGML_TYPE_I32, N);
    for (int i = 0; i < N; ++i) {
        // +2 since BioGPT offsets the embedding ids by 2. specific to biogpt.
        ((int32_t *) positions->data)[i] = n_past + i + 2;
    }
    struct ggml_tensor * embed_positions = ggml_get_rows(ctx0, model.embed_pos, positions);

    // token embeddings + position embeddings
    struct ggml_tensor *inpL = ggml_add(ctx0, embed_tokens, embed_positions);

    for (int layer_ix = 0; layer_ix < n_layer; ++layer_ix) {
        struct ggml_tensor * current;

        // self-attention layer norm
        {
            current = ggml_norm(ctx0, inpL);
            current = ggml_add(
                ctx0,
                ggml_mul(
                    ctx0,
                    ggml_repeat(ctx0, model.layers_decoder[layer_ix].ln_0_w, current), current),
                    ggml_repeat(ctx0, model.layers_decoder[layer_ix].ln_0_b, current)
            );
        }

        // self-attention
        {
            struct ggml_tensor * q_curr = ggml_mul_mat(ctx0, model.layers_decoder[layer_ix].q_proj_w, current);
            q_curr = ggml_add(ctx0, ggml_repeat(ctx0, model.layers_decoder[layer_ix].q_proj_b, q_curr), q_curr);
            q_curr = ggml_reshape_3d(ctx0, q_curr, d_kv, n_head, N);

            // biogpt scales the query
            q_curr = ggml_scale(ctx0, q_curr, ggml_new_f32(ctx0, 1.0f/sqrt(float(d_kv))));

            struct ggml_tensor * k_curr = ggml_mul_mat(ctx0, model.layers_decoder[layer_ix].k_proj_w, current);
            k_curr = ggml_add(ctx0, ggml_repeat(ctx0, model.layers_decoder[layer_ix].k_proj_b, k_curr), k_curr);
            k_curr = ggml_reshape_3d(ctx0, k_curr, d_kv, n_head, N);

            struct ggml_tensor * v_curr = ggml_mul_mat(ctx0, model.layers_decoder[layer_ix].v_proj_w, current);
            v_curr = ggml_add(ctx0, ggml_repeat(ctx0, model.layers_decoder[layer_ix].v_proj_b, v_curr), v_curr);
            v_curr = ggml_reshape_3d(ctx0, v_curr, d_kv, n_head, N);

            // key + value memory
            if (N >= 1) {
                struct ggml_tensor * k = ggml_view_1d(ctx0, model.memory_k, N*d_model, (ggml_element_size(model.memory_k)*d_model)*(layer_ix*n_positions + n_past));
                struct ggml_tensor * v = ggml_view_1d(ctx0, model.memory_v, N*d_model, (ggml_element_size(model.memory_v)*d_model)*(layer_ix*n_positions + n_past));

                ggml_build_forward_expand(&gf, ggml_cpy(ctx0, k_curr, k));
                ggml_build_forward_expand(&gf, ggml_cpy(ctx0, v_curr, v));
            }

            // (d_kv, N, n_head)
            struct ggml_tensor * Q = ggml_permute(ctx0, ggml_cpy(ctx0, q_curr, ggml_new_tensor_3d(ctx0, GGML_TYPE_F32, d_kv, n_head, N)), 0, 2, 1, 3);

            // (d_kv, N + n_past, n_head)
            struct ggml_tensor * K =
                ggml_permute(ctx0,
                        ggml_reshape_3d(ctx0,
                            ggml_view_1d(ctx0, model.memory_k, (n_past + N)*d_model, layer_ix*n_positions*ggml_element_size(model.memory_k)*d_model),
                            d_kv, n_head, n_past + N),
                        0, 2, 1, 3);

            // (N + n_past, N, n_head)
            struct ggml_tensor * QK = ggml_mul_mat(ctx0, K, Q);

            // softmax
            struct ggml_tensor * attn_weights = ggml_soft_max(ctx0, QK);

            // [N + n_past, d_kv, n_head]
            struct ggml_tensor * V_trans =
                ggml_cpy(ctx0,
                        ggml_permute(ctx0,
                            ggml_reshape_3d(ctx0,
                                ggml_view_1d(ctx0, model.memory_v, (n_past + N)*d_model, layer_ix*n_positions*ggml_element_size(model.memory_v)*d_model),
                                d_kv, n_head, n_past + N),
                        1, 2, 0, 3),
                        ggml_new_tensor_3d(ctx0, model.memory_v->type, n_past + N, d_kv, n_head)
            );

            // [d_kv, N, n_head]
            struct ggml_tensor * attn_outputs = ggml_mul_mat(ctx0, V_trans, attn_weights);

            // [d_kv, n_head, N]
            struct ggml_tensor * attn_outputs_merged = ggml_permute(ctx0, attn_outputs, 0, 2, 1, 3);

            // [d_model, N]
            current = ggml_cpy(ctx0, attn_outputs_merged, ggml_new_tensor_2d(ctx0, GGML_TYPE_F32, d_model, N));

            // output projection
            current = ggml_mul_mat(ctx0, model.layers_decoder[layer_ix].o_proj_w, current);
            current = ggml_add(ctx0, current, ggml_repeat(ctx0, model.layers_decoder[layer_ix].o_proj_b, current));
        }

        // residual connection
        current = ggml_add(ctx0, current, inpL);

        struct ggml_tensor * inpFF = current;

        // feed forward
        {
            // final layer norm
            current = ggml_norm(ctx0, inpFF);
            current = ggml_add(ctx0, ggml_mul(ctx0, ggml_repeat(ctx0, model.layers_decoder[layer_ix].ln_1_w, current), current), ggml_repeat(ctx0, model.layers_decoder[layer_ix].ln_1_b, current));

            // fc1
            current = ggml_mul_mat(ctx0, model.layers_decoder[layer_ix].fc_0_w, current);
            current = ggml_add(ctx0, ggml_repeat(ctx0, model.layers_decoder[layer_ix].fc_0_b, current), current);

            // gelu
            current = ggml_gelu(ctx0, current);

            // fc2
            current = ggml_mul_mat(ctx0, model.layers_decoder[layer_ix].fc_1_w, current);
            current = ggml_add(ctx0, ggml_repeat(ctx0, model.layers_decoder[layer_ix].fc_1_b, current), current);
        }

        // residual connection
        inpL = ggml_add(ctx0, current, inpFF);
    }

    // final norm layer
    inpL = ggml_norm(ctx0, inpL);
    inpL = ggml_add(ctx0, ggml_mul(ctx0, ggml_repeat(ctx0, model.ln_w, inpL), inpL), ggml_repeat(ctx0, model.ln_b, inpL));

    // lm head
    inpL = ggml_mul_mat(ctx0, model.lm_head, inpL);

    // run computation
    ggml_build_forward_expand(&gf, inpL);
    ggml_graph_compute       (ctx0, &gf);

    // return result for just the last token
    logits.resize(n_vocab);
    memcpy(logits.data(), (float *) ggml_get_data(inpL) + (n_vocab*(N-1)), sizeof(float)*n_vocab);

    if (mem_per_token == 0) {
        mem_per_token = ggml_used_mem(ctx0)/N;
    }

    ggml_free(ctx0);

    return true;
}

// Extracted from https://github.com/ggerganov/ggml/blob/master/examples/common.cpp
std::vector<biogpt_vocab::id> gpt_tokenize(
    biogpt_vocab & vocab,
    const std::string  & text,
    const std::string  & lang
) {
    // Moses tokenization
    std::vector<std::string> words = moses_tokenize(text, lang);

    // byte-pair encoding and map to vocabulary
    std::vector<biogpt_vocab::id> tokens;
    tokens.push_back(2);  // </s> to start the sequence.
    for (const auto & word : words) {
        std::string bpe_word = bpe(word, vocab.bpe_ranks);

        std::stringstream ss(bpe_word);
        std::string bpe_token;
        while (ss >> bpe_token) {
            if (vocab.token_to_id.find(bpe_token) != vocab.token_to_id.end()) {
                tokens.push_back(vocab.token_to_id.at(bpe_token));
            } else {
                fprintf(stderr, "%s: unknown token '%s'\n", __func__, bpe_token.data());
            }
        }
    }

    return tokens;
}

std::string gpt_decode(std::vector<std::string>& tokens, const std::string& lang) {
    // remove bpe
    std::transform(tokens.begin(), tokens.end(), tokens.begin(), [](std::string t) {
        t = std::regex_replace(t, std::regex(" "), "");
        t = std::regex_replace(t, std::regex("</w>"), " ");
        t = std::regex_replace(t, std::regex("</s>"), " ");
        return t;
    });

    // join the elements of the vector into a single string
    std::string joined_str;
    for (const auto& token : tokens) {
        joined_str += token;
    }

    // split the joined string into individual tokens
    std::vector<std::string> clean_tokens;
    {
        std::stringstream stream(joined_str);
        std::string token;
        while (stream >> token) {
            clean_tokens.push_back(token);
        }
    }

    // detokenize
    std::string out = moses_detokenize(clean_tokens, lang);

    return out;
}

biogpt_vocab::id biogpt_sample_top_k_top_p(
        const biogpt_vocab & vocab,
        const float * logits,
        int    top_k,
        double top_p,
        double temp,
        std::mt19937 & rng) {
    int n_logits = vocab.id_to_token.size();

    std::vector<std::pair<double, biogpt_vocab::id>> logits_id;
    logits_id.reserve(n_logits);

    {
        const double scale = 1.0/temp;
        for (int i = 0; i < n_logits; ++i) {
            logits_id.push_back(std::make_pair(logits[i]*scale, i));
        }
    }

    // find the top K tokens
    std::partial_sort(
            logits_id.begin(),
            logits_id.begin() + top_k, logits_id.end(),
            [](const std::pair<double, biogpt_vocab::id> & a, const std::pair<double, biogpt_vocab::id> & b) {
        return a.first > b.first;
    });

    logits_id.resize(top_k);

    double maxl = -INFINITY;
    for (const auto & kv : logits_id) {
        maxl = std::max(maxl, kv.first);
    }

    // compute probs for the top K tokens
    std::vector<double> probs;
    probs.reserve(logits_id.size());

    double sum = 0.0;
    for (const auto & kv : logits_id) {
        double p = exp(kv.first - maxl);
        probs.push_back(p);
        sum += p;
    }

    // normalize the probs
    for (auto & p : probs) {
        p /= sum;
    }

    if (top_p < 1.0f) {
        double cumsum = 0.0f;
        for (int i = 0; i < top_k; i++) {
            cumsum += probs[i];
            if (cumsum >= top_p) {
                top_k = i + 1;
                probs.resize(top_k);
                logits_id.resize(top_k);
                break;
            }
        }

        cumsum = 1.0/cumsum;
        for (int i = 0; i < (int) probs.size(); i++) {
            probs[i] *= cumsum;
        }
    }

    std::discrete_distribution<> dist(probs.begin(), probs.end());
    int idx = dist(rng);

    return logits_id[idx].second;
}

int main(int argc, char **argv) {
    const int64_t t_main_start_us = ggml_time_us();

    biogpt_params params;

    if (biogpt_params_parse(argc, argv, params) == false) {
        return 1;
    }

    if(params.seed < 0) {
        params.seed = time(NULL);
    }

    printf("%s: seed = %d\n", __func__, params.seed);

    std::mt19937 rng(params.seed);

    int64_t t_load_us = 0;

    biogpt_vocab vocab;
    biogpt_model model;

    // load the model
    {
        const int64_t t_start_us = ggml_time_us();

        if(!biogpt_model_load(params.model, model, vocab, params.verbosity)) {
            fprintf(stderr, "%s: failed to load model from '%s'\n", __func__, params.model.c_str());
            return 1;
        }

        t_load_us = ggml_time_us() - t_start_us;
    }

    int n_past = 0;

    int64_t t_sample_us  = 0;
    int64_t t_predict_us = 0;

    std::vector<float> logits;

    // tokenize the prompt
    std::vector<biogpt_vocab::id> embed_inp = gpt_tokenize(vocab, params.prompt, params.lang);

    params.n_predict = std::min(params.n_predict, model.hparams.n_positions - (int) embed_inp.size());

    printf("%s: prompt: '%s'\n", __func__, params.prompt.c_str());
    printf("%s: number of tokens in prompt = %zu, first 8 tokens: ", __func__, embed_inp.size());
    for (int i = 0; i < std::min(8, (int) embed_inp.size()); i++) {
        printf("%d ", embed_inp[i]);
    }
    printf("\n\n");

    std::vector<biogpt_vocab::id> embed;

    // determine the required inference memory per token
    size_t mem_per_token = 0;
    biogpt_eval(model, params.n_threads, 0, { 0, 1, 2, 3 }, logits, mem_per_token);

    for (int i = embed.size(); i < (int) embed_inp.size() + params.n_predict; i++) {
        // predict
        if (embed.size() > 0) {
            const int64_t t_start_us = ggml_time_us();

            if(!biogpt_eval(model, params.n_threads, n_past, embed, logits, mem_per_token)) {
                printf("Failed to predict\n");
                return 1;
            }

            t_predict_us += ggml_time_us() - t_start_us;
        }

        n_past += embed.size();
        embed.clear();

        if (i >= (int) embed_inp.size()) {
            // sample next token
            const int   top_k = params.top_k;
            const float top_p = params.top_p;
            const float temp  = params.temp;

            const int n_vocab = model.hparams.n_vocab;

            biogpt_vocab::id id = 0;

            // generation
            {
                const int64_t t_start_sample_us = ggml_time_us();
                id = biogpt_sample_top_k_top_p(vocab, logits.data() + (logits.size() - n_vocab), top_k, top_p, temp, rng);
                t_sample_us += ggml_time_us() - t_start_sample_us;
            }

            embed.push_back(id);
        } else {
            for (int k = i; k < (int) embed_inp.size(); k++) {
                embed.push_back(embed_inp[k]);
                if ((int) embed.size() > params.n_batch) {
                    break;
                }
            }
            i += embed.size() - 1;
        }

        std::vector<std::string> tokens;
        for (auto id : embed) {
            tokens.push_back(vocab.id_to_token[id]);
        }
        std::string decoded_word = gpt_decode(tokens, params.lang);
        printf("%s ", decoded_word.c_str());
        fflush(stdout);

        // end of text token
        if (embed.back() == model.hparams.n_vocab) {
            break;
        }
    }

    // report timing
    {
        const int64_t t_main_end_us = ggml_time_us();

        printf("\n\n");
        printf("%s: mem per token = %8zu bytes\n", __func__, mem_per_token);
        printf("%s:     load time = %8.2f ms\n", __func__, t_load_us/1000.0f);
        printf("%s:   sample time = %8.2f ms\n", __func__, t_sample_us/1000.0f);
        printf("%s:  predict time = %8.2f ms / %.2f ms per token\n", __func__, t_predict_us/1000.0f, t_predict_us/1000.0f/n_past);
        printf("%s:    total time = %8.2f ms\n", __func__, (t_main_end_us - t_main_start_us)/1000.0f);
    }

    ggml_free(model.ctx);

    return 0;
}<|MERGE_RESOLUTION|>--- conflicted
+++ resolved
@@ -100,16 +100,11 @@
     int n_loaded;
 };
 
-<<<<<<< HEAD
-static bool biogpt_model_load(const std::string& fname, biogpt_model& model, biogpt_vocab& vocab) {
-=======
-template<typename T>
-static void read_safe(std::ifstream& infile, T& dest) {
-    infile.read((char*)& dest, sizeof(T));
-}
-
-static bool biogpt_model_load(const std::string& fname, biogpt_model& model, biogpt_vocab& vocab, uint8_t& verbosity) {
->>>>>>> ecc19c7b
+static bool biogpt_model_load(
+        const std::string& fname, 
+        biogpt_model& model, 
+        biogpt_vocab& vocab, 
+        const uint8_t verbosity) {
     fprintf(stderr, "%s: loading model from '%s'\n", __func__, fname.c_str());
 
     auto infile = std::ifstream(fname, std::ios::binary);
